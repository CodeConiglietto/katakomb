use ggez::event::{self, EventHandler, KeyCode};
use ggez::{
    // audio::{SoundData, Source, SoundSource},
    conf::WindowMode,
    graphics,
    graphics::{spritebatch::SpriteBatch, DrawParam, Image, *},
    input::{keyboard, mouse},
    timer,
    Context,
    ContextBuilder,
    GameResult,
};

<<<<<<< HEAD
use rodio::{Sink, Source};

use na::{Isometry3, Perspective3, Point2, Point3, Rotation3, Vector3};
=======
use rodio::{
    Source,
};
>>>>>>> 1cd7dcd7

use ndarray::arr2;
use ndarray::prelude::*;
use noise::{NoiseFn, OpenSimplex, Seedable};
use rand::prelude::*;
use rayon::prelude::*;

use std::fs::File;
use std::io::BufReader;
use std::time::Duration;
use std::{cmp::Ordering, env, path::PathBuf};

mod editor;

use crate::{
    constants::*,
    generation::{world::*},
    geometry::{util::*},
    rendering::{drawable::Drawable, font::*, light::*, voxel::*},
    world::{util::*},
    util::*,
};

pub mod constants;
pub mod generation;
pub mod geometry;
pub mod rendering;
pub mod world;
pub mod util;

fn main() {
    let mut cb = ContextBuilder::new("Katakomb", "CodeBunny");

    if let Ok(manifest_dir) = env::var("CARGO_MANIFEST_DIR") {
        let mut path = PathBuf::from(manifest_dir);
        path.push("resources");
        println!("Adding path {:?}", path);
        cb = cb.add_resource_path(path);
    }

    let (mut ctx, mut event_loop) = cb
        .window_mode(WindowMode::default().dimensions(WINDOW_WIDTH, WINDOW_HEIGHT))
        .build()
        .expect("Could not create ggez context!");

    // Create an instance of your event handler.
    // Usually, you should provide it with the Context object to
    // use when setting your game up.
    let mut my_game = MyGame::new(&mut ctx);

    // Run!
    match event::run(&mut ctx, &mut event_loop, &mut my_game) {
        Ok(_) => println!("Exited cleanly."),
        Err(e) => println!("Error occurred: {}", e),
    }
}

struct MyGame {
    blank_texture: Image,
    lighting_sphere: Vec<Point3<f32>>,
    font: KataFont,
    voxel_array: Array3<Voxel>,
    draw_voxels: Vec<Voxel>,
    camera_pos: Point3<f32>,

    camera_rotation: Point2<f32>,

    nuke_lighting: bool,

    current_tic: u64,
    light_noise: OpenSimplex,

    player_gun_model: Array2<VoxelType>,
    player_gun_timer: u8,
    // player_gun_sound: SoundData,
    player_ads: f32,
    player_gun_recoil: f32,
    player_gun_rotation: Point2<f32>,
    // sound_queue: Vec<(f64, Source)>,
}

<<<<<<< HEAD
fn gen_voxel(noise: OpenSimplex, meta_noise: OpenSimplex, x: usize, y: usize, z: usize) -> Voxel {
    let noise_value = noise
        .get([x as f64 * 0.1, y as f64 * 0.025, z as f64 * 0.1])
        .abs()
        .powf(2.0)
        .max(
            meta_noise
                .get([x as f64 * 0.05, y as f64 * 0.005, z as f64 * 0.05])
                .abs(),
        );

    let cave_threshold =
        ((y as f64 - (CHUNK_SIZE / 2) as f64).abs() / (CHUNK_SIZE / 2) as f64).max(0.0) + 0.05;

    Voxel {
        pos: Point3::new(x as f32, y as f32, z as f32),
        illumination: 0.5,
        voxel_type: if noise_value > cave_threshold {
            VoxelType::Air
        } else {
            VoxelType::Rock
        },
    }
}

fn generate_map(noise: OpenSimplex, meta_noise: OpenSimplex) -> Array3<Voxel> {
    let mut map = Array3::from_shape_fn((CHUNK_SIZE, CHUNK_SIZE, CHUNK_SIZE), |(x, y, z)| {
        gen_voxel(noise, meta_noise, x, y, z)
    });

    for x in 0..map.dim().0 {
        for y in 0..map.dim().1 {
            for z in 0..map.dim().2 {
                let pos = Point3::new(x, y, z);
                let pos_under = Point3::new(x, y - 1, z);
                if thread_rng().gen_range(0, 500) == 0
                    && is_in_array(map.view(), pos)
                    && is_in_array(map.view(), pos_under)
                    && map[[x, y, z]].voxel_type == VoxelType::Air
                    && map[[x, y - 1, z]].voxel_type == VoxelType::Rock
                {
                    map[[x, y, z]] = Voxel {
                        pos: Point3::new(x as f32, y as f32, z as f32),
                        illumination: 0.5,
                        voxel_type: VoxelType::Candle,
                    }
                }
            }
        }
    }

    map
}

=======
>>>>>>> 1cd7dcd7
impl MyGame {
    pub fn new(ctx: &mut Context) -> MyGame {
        // Load/create resources such as images here.
        let noise = OpenSimplex::new().set_seed(thread_rng().gen::<u32>());
        let meta_noise = OpenSimplex::new().set_seed(thread_rng().gen::<u32>());

        set_default_filter(ctx, FilterMode::Nearest);

        use crate::rendering::voxel::VoxelType::*;

        MyGame {
            blank_texture: Image::solid(ctx, 1, WHITE).unwrap(),
            lighting_sphere: calculate_sphere_surface(LIGHT_RANGE),
            font: load_font(ctx),
            voxel_array: generate_chunk(Point3::new(0, 0, 0), noise, meta_noise),
            draw_voxels: Vec::new(),
            camera_pos: Point3::new(
                (CHUNK_SIZE / 2) as f32,
                (CHUNK_SIZE / 2) as f32,
                (CHUNK_SIZE / 2) as f32,
            ),
            camera_rotation: Point2::origin(),
            nuke_lighting: false,
            current_tic: 0,
            light_noise: OpenSimplex::new(),
            player_gun_recoil: 0.0,
            player_gun_rotation: Point2::origin(),
            player_gun_model: arr2(&[
                [
                    Air, Air, FrontSight, Air, Air, Air, Air, RearSight, Air, Air, Air,
                ],
                [
                    BarrelEnd, BarrelEnd, GasBlock, Barrel, Barrel, RecLower, RecLower, RecLower,
                    Air, StockUpper, StockUpper,
                ],
                [
                    Air, Air, Air, Air, Air, Air, Magazine, Grip, Stock, Stock, Stock,
                ],
            ]),
            player_gun_timer: 0,
            // player_gun_sound: SoundData::new(ctx, r"/gunshot.wav").unwrap(),
            player_ads: 0.0,
            // sound_queue: Vec::new(),
        }
    }
}

//Tries to fire a bresenham hitscan, returns dest if no collisions
fn try_bresenham_hitscan(
    voxel_array: ArrayView3<Voxel>,
    src: Point3<i32>,
    dest: Point3<i32>,
) -> Point3<i32> {
    if src.x >= 0
        && src.x < CHUNK_SIZE as i32
        && src.y >= 0
        && src.y < CHUNK_SIZE as i32
        && src.z >= 0
        && src.z < CHUNK_SIZE as i32
    {
        for ray_point in calculate_bresenham(src, dest) {
            let ray_voxel = voxel_array[[
                ray_point.x as usize,
                ray_point.y as usize,
                ray_point.z as usize,
            ]]
            .clone();

            if ray_point.x >= 0
                && ray_point.x < CHUNK_SIZE as i32
                && ray_point.y >= 0
                && ray_point.y < CHUNK_SIZE as i32
                && ray_point.z >= 0
                && ray_point.z < CHUNK_SIZE as i32
            {
                if !ray_voxel.voxel_type.is_transparent() {
                    return ray_point;
                }
            }
        }
    } else {
        return src;
    }

    return dest;
}

//Tries to fire a floating point hitscan, returns dest if no collisions
//This assumes that whatever is being scanned against is in an evenly spaced grid of tile size 1*1*1
fn try_ray_hitscan(
    voxel_array: ArrayView3<Voxel>,
    src: Point3<f32>,
    dest: Point3<f32>,
) -> Point3<f32> {
    if is_in_array(voxel_array, world_pos_to_index(src)) {
        let distance = euclidean_distance_squared(src, dest).sqrt();
        let distance_ratios = Point3::new(
            (dest.x - src.x) / distance,
            (dest.y - src.y) / distance,
            (dest.z - src.z) / distance,
        );

        let mut ray_point = src.clone();

        ray_point.x += distance_ratios.x;
        ray_point.y += distance_ratios.y;
        ray_point.z += distance_ratios.z;

        for _i in 0..distance.floor() as i32 - 1 {
            let ray_int_point = Point3::new(
                ray_point.x as usize,
                ray_point.y as usize,
                ray_point.z as usize,
            );

            if is_in_array(voxel_array, world_pos_to_index(ray_point)) {
                let ray_voxel =
                    voxel_array[[ray_int_point.x, ray_int_point.y, ray_int_point.z]].clone();

                if !ray_voxel.voxel_type.is_transparent() {
                    return ray_point;
                }
            }

            ray_point.x += distance_ratios.x;
            ray_point.y += distance_ratios.y;
            ray_point.z += distance_ratios.z;
        }
    } else {
        return src;
    }

    return dest;
}

fn get_cube_points(pos: Point3<f32>) -> Vec<Point3<f32>> {
    vec![
        Point3::new(pos.x - 0.0, pos.y - 0.0, pos.z - 0.0),
        Point3::new(pos.x - 0.0, pos.y - 0.0, pos.z + 0.9),
        Point3::new(pos.x - 0.0, pos.y + 0.9, pos.z - 0.0),
        Point3::new(pos.x - 0.0, pos.y + 0.9, pos.z + 0.9),
        Point3::new(pos.x + 0.9, pos.y - 0.0, pos.z - 0.0),
        Point3::new(pos.x + 0.9, pos.y - 0.0, pos.z + 0.9),
        Point3::new(pos.x + 0.9, pos.y + 0.9, pos.z - 0.0),
        Point3::new(pos.x + 0.9, pos.y + 0.9, pos.z + 0.9),
    ]
}

fn hitscan_tile(
    voxel_array: ArrayView3<Voxel>,
    src: Point3<f32>,
    dest: Point3<f32>,
) -> Vec<Point3<f32>> {
    let mut hits = Vec::new();

    for target in get_cube_points(dest) {
        let hit = try_ray_hitscan(voxel_array, src, target);

        if world_pos_to_index(hit) != world_pos_to_index(target) {
            hits.push(hit);
        }
    }

    hits
}

// fn get_voxel_from_point(voxel_array: ArrayView3<Voxel>, pos: Point3::<f32>) -> Voxel{

// }

impl EventHandler for MyGame {
    fn update(&mut self, ctx: &mut Context) -> GameResult<()> {
        // Update code here...

        let mut muzzle_flash = false;

        self.player_gun_recoil *= 0.95;
        self.player_gun_rotation.x *= 0.95;
        self.player_gun_rotation.y *= 0.95;

        let update_time = timer::duration_to_f64(timer::time_since_start(ctx));

        let movement_rotation =
            Rotation3::from_axis_angle(&Vector3::y_axis(), self.camera_rotation.x);

        let gun_rotation = Rotation3::from_euler_angles(
            -self.player_gun_rotation.y,
            self.player_gun_rotation.x,
            0.0,
        );

        let view_rotation =
            Rotation3::from_euler_angles(self.camera_rotation.y, self.camera_rotation.x, 0.0);

        let gun_facing = view_rotation
            .transform_point(&gun_rotation.transform_point(&Point3::new(0.0, 0.0, 1.0)));

        if self.player_gun_timer == 0 {
            if mouse::button_pressed(ctx, mouse::MouseButton::Left) {
                self.player_gun_recoil = (self.player_gun_recoil + 0.2).min(1.0);
                self.player_gun_rotation.x = (self.player_gun_rotation.x
                    + (thread_rng().gen::<f32>() - 0.5) * 0.05)
                    .min(1.0)
                    .max(-1.0);
                self.player_gun_rotation.y = (self.player_gun_rotation.y + 0.05).min(1.0);

                // dbg!(std::env::current_dir().unwrap().to_str().unwrap());

                let device = rodio::default_output_device().unwrap();
                let file = File::open(r"resources/gunshot.wav").unwrap();
                let source = rodio::Decoder::new(BufReader::new(file)).unwrap();

                let mut echo_distances = Vec::new();

                for cube_point in get_cube_points(Point3::new(-0.5, -0.5, -0.5)) {
                    let ray_target = self.camera_pos + (cube_point.coords * MAX_SOUND_RANGE * 2.0);

                    if is_in_array(self.voxel_array.view(), world_pos_to_index(ray_target)) {
                        let ray_hit = try_bresenham_hitscan(
                            self.voxel_array.view(),
                            world_pos_to_int(self.camera_pos),
                            world_pos_to_int(ray_target),
                        );

                        if ray_hit != world_pos_to_int(ray_target) {
                            // //TODO mess with this
                            let hit_distance = euclidean_distance_squared(
                                self.camera_pos,
                                Point3::new(ray_hit.x as f32, ray_hit.y as f32, ray_hit.z as f32),
                            )
                            .sqrt();
                            let hit_distance_ratio = hit_distance / (MAX_SOUND_RANGE * 2.0);
                            let hit_distance_ratio_squared = hit_distance * hit_distance;
                            echo_distances.push(hit_distance_ratio);
                            // let mut source = Source::from_data(ctx, self.player_gun_sound.clone()).unwrap();
                            // source.set_pitch(0.5 + 0.5 * (1.0 - hit_distance_ratio));
                            // source.set_fade_in(Duration::from_millis((hit_distance_ratio_squared) as u64));
                            // //source.set_volume(1.0 - (hit_distance_ratio * 0.5));
                            // self.sound_queue.push((update_time + (hit_distance_ratio * 0.5) as f64, source));
                            // //TODO take average of hit distances and use that to change the non-ray sound's pitch
                        }
                    }
                }

                echo_distances.sort_by(|a, b| a.partial_cmp(b).unwrap());
                let min_echo_distance = echo_distances.first().unwrap();
                let max_echo_distance = echo_distances.last().unwrap();

                rodio::play_raw(
                    &device,
                    source
                        .buffered()
                        .reverb(
                            Duration::from_millis((min_echo_distance * 1000.0) as u64),
                            0.5 - min_echo_distance * 0.5,
                        )
                        .reverb(
                            Duration::from_millis((max_echo_distance * 1000.0) as u64),
                            0.5 - max_echo_distance * 0.5,
                        )
                        .convert_samples(),
                );

                muzzle_flash = true;
                self.player_gun_timer = 4;
            }
        } else {
            self.player_gun_timer -= 1;
        }

        if mouse::button_pressed(ctx, mouse::MouseButton::Right) {
            self.player_ads *= 0.9; //(self.player_ads - 0.1).max(0.0);
        } else {
            self.player_ads = (self.player_ads + 0.1).min(1.0);
        }

        let mut movement_offset: Point3<f32> = Point3::origin();

        if keyboard::is_key_pressed(ctx, KeyCode::A) {
            movement_offset.x += 0.25;
        }
        if keyboard::is_key_pressed(ctx, KeyCode::D) {
            movement_offset.x -= 0.25;
        }
        if keyboard::is_key_pressed(ctx, KeyCode::Space) {
            movement_offset.y += 0.25;
        }
        if keyboard::is_key_pressed(ctx, KeyCode::LControl) {
            movement_offset.y -= 0.25;
        }
        if keyboard::is_key_pressed(ctx, KeyCode::W) {
            movement_offset.z += 0.25;
        }
        if keyboard::is_key_pressed(ctx, KeyCode::S) {
            movement_offset.z -= 0.25;
        }

        movement_offset = movement_rotation.transform_point(&movement_offset);

        self.camera_pos = self.camera_pos + movement_offset.coords;

        if keyboard::is_key_pressed(ctx, KeyCode::Left) {
            self.camera_rotation.x += 0.1;
        }
        if keyboard::is_key_pressed(ctx, KeyCode::Right) {
            self.camera_rotation.x -= 0.1;
        }
        if keyboard::is_key_pressed(ctx, KeyCode::Up) {
            self.camera_rotation.y -= 0.1;
        }
        if keyboard::is_key_pressed(ctx, KeyCode::Down) {
            self.camera_rotation.y += 0.1;
        }

        if keyboard::is_key_pressed(ctx, KeyCode::N) {
            self.nuke_lighting = true;
        }

        // let sound_queue = &mut self.sound_queue;

        // let mut removal_indices = Vec::new();

        // //this order is very important for removing items properly
        // for i in (0..sound_queue.len()).rev()
        // {
        //     if (sound_queue[i].0 as f64) < update_time
        //     {
        //         sound_queue[i].1.play_detached().unwrap();
        //         removal_indices.push(i);
        //         assert_eq!(removal_indices.len() > 0, true);
        //     }
        // }

        // for index in removal_indices
        // {
        //     self.sound_queue.remove(index);
        // }

        self.draw_voxels.clear();

        //let voxel_points = self.voxel_draw_points;
        let camera_pos = self.camera_pos;

        let voxel_array = &self.voxel_array;
        let zip_iter = ndarray::Zip::indexed(voxel_array);

        let _int_camera_pos = Point3::new(
            camera_pos.x.floor() as i32,
            camera_pos.y.floor() as i32,
            camera_pos.z.floor() as i32,
        );

        let nuke_lighting = self.nuke_lighting;

        self.draw_voxels.clear();
        self.draw_voxels.par_extend(
            zip_iter
                .into_par_iter()
                .filter(|((x, y, z), v)| {
                    (!v.voxel_type.is_transparent() || v.voxel_type.illuminates())
                        && (v.illumination > 0.01
                            || v.voxel_type.illuminates()
                            || euclidean_distance_squared(camera_pos, v.pos) < PLAYER_SIGHT_RANGE)
                        && {
                            let v_pos = Point3::new(*x as i32, *y as i32, *z as i32);
                            any_neighbour_empty(&voxel_array.view(), v_pos)
                        }
                        && (world_pos_to_index(try_ray_hitscan(
                            voxel_array.view(),
                            camera_pos,
                            v.pos,
                        )) == world_pos_to_index(v.pos)
                            || hitscan_tile(voxel_array.view(), camera_pos, v.pos).len() != 8
                            || nuke_lighting)
                })
                .map(|((_x, _y, _z), v)| {
                    let mut new_v = v.clone();
                    if nuke_lighting {
                        new_v.illumination = 1.0
                    }
                    new_v.illumination *= 1.0 - (0.5 * new_v.illumination.min(0.99)).max(0.01);
                    new_v.illumination = (new_v.illumination - 0.01).max(0.0);
                    new_v
                }),
        );

        self.nuke_lighting = false;

        self.draw_voxels.sort_unstable_by(|a, b| {
            euclidean_distance_squared(b.pos, camera_pos)
                .partial_cmp(&euclidean_distance_squared(a.pos, camera_pos))
                .unwrap_or(Ordering::Equal)
        });

        //Copy back to our world
        for new_vox in &mut self.draw_voxels {
            self.voxel_array[[
                new_vox.pos.x.floor() as usize,
                new_vox.pos.y.floor() as usize,
                new_vox.pos.z.floor() as usize,
            ]]
            .illumination = new_vox.illumination;
        }

        let mut lights: Vec<_> = self
            .draw_voxels
            .iter()
            .filter(|v| v.voxel_type.illuminates())
            .map(|v| Light {
                pos: Point3::new(v.pos.x + 0.5, v.pos.y + 0.5, v.pos.z + 0.5),
                facing: Point3::new(0.0, 1.0, 0.0),
                illumination: 0.25,
                range: 0.0,
            })
            .collect();

        if is_in_array(self.voxel_array.view(), world_pos_to_index(camera_pos)) {
            let player_light = Light {
                pos: camera_pos,
                facing: gun_facing,
                illumination: 0.5,
                range: 24.0,
            };

            lights.push(player_light);
            // dbg!(&lights);

            if muzzle_flash {
                let muzzle_light = Light {
                    pos: camera_pos,
                    facing: gun_facing,
                    illumination: 0.9,
                    range: 0.0,
                };

                lights.push(muzzle_light);
            }
        }

        for light in lights {
            self.voxel_array[[
                light.pos.x.floor() as usize,
                light.pos.y.floor() as usize,
                light.pos.z.floor() as usize,
            ]]
            .illumination = 0.9;

            let light_target: Point3<f32> = Point3::origin() + (light.facing * light.range).coords;

            let light_deviance = self.light_noise.get([
                light.pos.x as f64,
                light.pos.y as f64,
                light.pos.z as f64,
                self.current_tic as f64 * 0.5,
            ]);

            for target_point in &self.lighting_sphere {
                let target_point_offset = Point3::new(
                    target_point.x + light.pos.x + light_target.x,
                    target_point.y + light.pos.y + light_target.y,
                    target_point.z + light.pos.z + light_target.z,
                );

                let ray_hits =
                    hitscan_tile(self.voxel_array.view(), light.pos, target_point_offset);

                for hit in ray_hits {
                    if is_in_array(self.voxel_array.view(), world_pos_to_index(hit))
                        && world_pos_to_index(hit) != world_pos_to_index(target_point_offset)
                    {
                        let hit_index = world_pos_to_index(hit);

                        let ray_voxel =
                            &mut self.voxel_array[[hit_index.x, hit_index.y, hit_index.z]];

                        ray_voxel.illumination = (ray_voxel.illumination
                            + (light.illumination
                                / euclidean_distance_squared(
                                    ray_voxel.pos,
                                    Point3::new(
                                        light.pos.x as f32,
                                        light.pos.y as f32,
                                        light.pos.z as f32,
                                    ),
                                )
                                .max(1.0))
                            .powf(1.1)
                                * (light_deviance * 0.5 + 0.5) as f32)
                            .min(1.0);
                    }
                }
            }
        }

        self.current_tic += 1;

        Ok(())
    }

    fn draw(&mut self, ctx: &mut Context) -> GameResult<()> {
        graphics::clear(ctx, graphics::BLACK);

        // Our object is translated along the x axis.
        let model = Isometry3::new(Vector3::x(), na::zero());

        // Our camera looks toward the point (1.0, 0.0, 0.0).
        // It is located at (0.0, 0.0, 1.0).
        let eye = self.camera_pos; //Point3::new(0.0, 0.0, 1.0);

        let rotation =
            Rotation3::from_euler_angles(self.camera_rotation.y, self.camera_rotation.x, 0.0);

        let rotation_offset = rotation.transform_point(&Point3::new(0.0, 0.0, 1.0));

        let target = Point3::new(
            self.camera_pos.x + rotation_offset.x,
            self.camera_pos.y + rotation_offset.y,
            self.camera_pos.z + rotation_offset.z,
        );
        // let target = Point3::new(0.0, 0.0, 0.0);
        let view = Isometry3::look_at_rh(&eye, &target, &Vector3::y());

        // A perspective projection.
        let projection = Perspective3::new(16.0 / 9.0, 3.14 / 2.0, 1.0, 1000.0);

        // The combination of the model with the view is still an isometry.
        let model_view = view * model;

        // Convert everything to a `Matrix4` so that they can be combined.
        let mat_model_view = model_view.to_homogeneous();

        // Combine everything.
        let model_view_projection = projection.as_matrix() * mat_model_view;

        let mut sprite_batch = SpriteBatch::new(self.font.texture.clone());

        for voxel in self.draw_voxels.iter() {
            if let Some(screen_pos) =
                Point3::from_homogeneous(model_view_projection * voxel.pos.to_homogeneous())
            {
                if screen_pos.z >= -1.0 && screen_pos.z <= 1.0 {
                    let color = voxel.voxel_type.get_color();
                    let color_darkness =
                        (1.0 - screen_pos.z.min(1.0).max(0.0)) * 0.25 + voxel.illumination * 0.75;
                    let color_back_darkness = color_darkness * 0.75;

                    let screen_dest = [
                        screen_pos.x * WINDOW_WIDTH / 2.0 + WINDOW_WIDTH / 2.0,
                        -screen_pos.y * WINDOW_HEIGHT / 2.0 + WINDOW_HEIGHT / 2.0, //We need to negate this, as 2d screen space is inverse of normalised device coords
                    ];

                    if !voxel.voxel_type.is_transparent() {
                        sprite_batch.add(DrawParam {
                            src: get_font_offset(0x2CF, &self.font),
                            dest: screen_dest.into(),
                            scale: [(1.0 - screen_pos.z) * 31.4, (1.0 - screen_pos.z) * 31.4]
                                .into(),
                            color: Color {
                                r: color.r * color_back_darkness,
                                g: color.g * color_back_darkness,
                                b: color.b * color_back_darkness,
                                a: 1.0,
                            },
                            offset: [0.5, 0.5].into(),
                            ..DrawParam::default()
                        });
                    }

                    sprite_batch.add(DrawParam {
                        src: voxel.voxel_type.get_char_offset(&self.font),
                        dest: screen_dest.into(),
                        scale: [(1.0 - screen_pos.z) * 31.4, (1.0 - screen_pos.z) * 31.4].into(),
                        color: Color {
                            r: color.r * color_darkness,
                            g: color.g * color_darkness,
                            b: color.b * color_darkness,
                            a: 1.0,
                        },
                        offset: [0.5, 0.5].into(),
                        ..DrawParam::default()
                    });
                }
            }
        }
        ggez::graphics::draw(ctx, &sprite_batch, DrawParam::default())?;

        let mut weapon_sprite_batch = SpriteBatch::new(self.font.texture.clone());

        let player_gun_scale = 0.75;

        for x in 0..self.player_gun_model.dim().1 {
            for y in 0..self.player_gun_model.dim().0 {
                let camera_pos = self.camera_pos;

                //|
                //V
                let gun_rotation = Rotation3::from_euler_angles(
                    self.player_gun_rotation.y,
                    self.player_gun_rotation.x,
                    0.0,
                );

                let mut voxel_offset =
                    rotation.transform_point(&gun_rotation.transform_point(&Point3::new(
                        -self.player_ads,
                        y as f32 * player_gun_scale,
                        (self.player_gun_model.dim().1 - x) as f32 * player_gun_scale * 0.75
                            + (0.5 - self.player_gun_recoil),
                    )));

                //No idea why this is necessary
                voxel_offset.x -= 1.0;

                //this may explode
                if let Some(screen_pos) = Point3::from_homogeneous(
                    model_view_projection * (camera_pos + voxel_offset.coords).to_homogeneous(),
                ) {
                    if screen_pos.z >= -1.0 && screen_pos.z <= 1.0 {
                        let voxel_type = &self.player_gun_model[[y, x]];
                        let color = voxel_type.get_color();
                        let color_darkness = (1.0 - screen_pos.z.min(1.0).max(0.0)).powf(1.1);

                        let screen_dest = [
                            screen_pos.x * WINDOW_WIDTH / 2.0 + WINDOW_WIDTH / 2.0,
                            screen_pos.y * WINDOW_HEIGHT / 2.0 + WINDOW_HEIGHT / 2.0, //We need to negate this, as 2d screen space is inverse of normalised device coords
                        ];

                        weapon_sprite_batch.add(DrawParam {
                            src: voxel_type.get_char_offset(&self.font),
                            dest: screen_dest.into(),
                            scale: [
                                (1.0 - screen_pos.z) * 31.4 * player_gun_scale,
                                (1.0 - screen_pos.z) * 31.4 * player_gun_scale,
                            ]
                            .into(),
                            color: Color {
                                r: color.r * color_darkness,
                                g: color.g * color_darkness,
                                b: color.b * color_darkness,
                                a: 1.0,
                            },
                            rotation: voxel_type.rotation(),
                            offset: [0.5, 0.5].into(),
                            ..DrawParam::default()
                        });
                    }
                }
            }
        }

        ggez::graphics::draw(ctx, &weapon_sprite_batch, DrawParam::default())?;

        graphics::present(ctx)
    }
}<|MERGE_RESOLUTION|>--- conflicted
+++ resolved
@@ -11,21 +11,13 @@
     GameResult,
 };
 
-<<<<<<< HEAD
-use rodio::{Sink, Source};
-
 use na::{Isometry3, Perspective3, Point2, Point3, Rotation3, Vector3};
-=======
-use rodio::{
-    Source,
-};
->>>>>>> 1cd7dcd7
-
 use ndarray::arr2;
 use ndarray::prelude::*;
 use noise::{NoiseFn, OpenSimplex, Seedable};
 use rand::prelude::*;
 use rayon::prelude::*;
+use rodio::Source;
 
 use std::fs::File;
 use std::io::BufReader;
@@ -36,19 +28,19 @@
 
 use crate::{
     constants::*,
-    generation::{world::*},
-    geometry::{util::*},
+    generation::world::*,
+    geometry::util::*,
     rendering::{drawable::Drawable, font::*, light::*, voxel::*},
-    world::{util::*},
     util::*,
+    world::util::*,
 };
 
 pub mod constants;
 pub mod generation;
 pub mod geometry;
 pub mod rendering;
+pub mod util;
 pub mod world;
-pub mod util;
 
 fn main() {
     let mut cb = ContextBuilder::new("Katakomb", "CodeBunny");
@@ -101,63 +93,6 @@
     // sound_queue: Vec<(f64, Source)>,
 }
 
-<<<<<<< HEAD
-fn gen_voxel(noise: OpenSimplex, meta_noise: OpenSimplex, x: usize, y: usize, z: usize) -> Voxel {
-    let noise_value = noise
-        .get([x as f64 * 0.1, y as f64 * 0.025, z as f64 * 0.1])
-        .abs()
-        .powf(2.0)
-        .max(
-            meta_noise
-                .get([x as f64 * 0.05, y as f64 * 0.005, z as f64 * 0.05])
-                .abs(),
-        );
-
-    let cave_threshold =
-        ((y as f64 - (CHUNK_SIZE / 2) as f64).abs() / (CHUNK_SIZE / 2) as f64).max(0.0) + 0.05;
-
-    Voxel {
-        pos: Point3::new(x as f32, y as f32, z as f32),
-        illumination: 0.5,
-        voxel_type: if noise_value > cave_threshold {
-            VoxelType::Air
-        } else {
-            VoxelType::Rock
-        },
-    }
-}
-
-fn generate_map(noise: OpenSimplex, meta_noise: OpenSimplex) -> Array3<Voxel> {
-    let mut map = Array3::from_shape_fn((CHUNK_SIZE, CHUNK_SIZE, CHUNK_SIZE), |(x, y, z)| {
-        gen_voxel(noise, meta_noise, x, y, z)
-    });
-
-    for x in 0..map.dim().0 {
-        for y in 0..map.dim().1 {
-            for z in 0..map.dim().2 {
-                let pos = Point3::new(x, y, z);
-                let pos_under = Point3::new(x, y - 1, z);
-                if thread_rng().gen_range(0, 500) == 0
-                    && is_in_array(map.view(), pos)
-                    && is_in_array(map.view(), pos_under)
-                    && map[[x, y, z]].voxel_type == VoxelType::Air
-                    && map[[x, y - 1, z]].voxel_type == VoxelType::Rock
-                {
-                    map[[x, y, z]] = Voxel {
-                        pos: Point3::new(x as f32, y as f32, z as f32),
-                        illumination: 0.5,
-                        voxel_type: VoxelType::Candle,
-                    }
-                }
-            }
-        }
-    }
-
-    map
-}
-
-=======
->>>>>>> 1cd7dcd7
 impl MyGame {
     pub fn new(ctx: &mut Context) -> MyGame {
         // Load/create resources such as images here.
