use ggez::nalgebra as na;
use na::*;
use std::convert::TryInto;

use crate::util::*;

pub fn calculate_bresenham(p1: Point3<i32>, p2: Point3<i32>) -> Vec<Point3<i32>> {
    let mut line = Vec::new();

    let mut p = Point3::new(p1.x, p1.y, p1.z);

    let dx = p2.x - p1.x;
    let dy = p2.y - p1.y;
    let dz = p2.z - p1.z;
    let x_inc = if dx < 0 { -1 } else { 1 };
    let l = dx.abs();
    let y_inc = if dy < 0 { -1 } else { 1 };
    let m = dy.abs();
    let z_inc = if dz < 0 { -1 } else { 1 };
    let n = dz.abs();
    let dx2 = l << 1;
    let dy2 = m << 1;
    let dz2 = n << 1;

    if l >= m && l >= n {
        let mut err_1 = dy2 - l;
        let mut err_2 = dz2 - l;
        for _i in 0..l {
            line.push(p.clone());
            if err_1 > 0 {
                p.y += y_inc;
                err_1 -= dx2;
            }
            if err_2 > 0 {
                p.z += z_inc;
                err_2 -= dx2;
            }
            err_1 += dy2;
            err_2 += dz2;
            p.x += x_inc;
        }
    } else if m >= l && m >= n {
        let mut err_1 = dx2 - m;
        let mut err_2 = dz2 - m;
        for _i in 0..m {
            line.push(p.clone());
            if err_1 > 0 {
                p.x += x_inc;
                err_1 -= dy2;
            }
            if err_2 > 0 {
                p.z += z_inc;
                err_2 -= dy2;
            }
            err_1 += dx2;
            err_2 += dz2;
            p.y += y_inc;
        }
    } else {
        let mut err_1 = dy2 - n;
        let mut err_2 = dx2 - n;
        for _i in 0..n {
            line.push(p.clone());
            if err_1 > 0 {
                p.y += y_inc;
                err_1 -= dz2;
            }
            if err_2 > 0 {
                p.x += x_inc;
                err_2 -= dz2;
            }
            err_1 += dy2;
            err_2 += dx2;
            p.z += z_inc;
        }
    }
    line.push(p.clone());

    line
}

pub fn calculate_sphere_surface(radius: usize) -> Vec<Point3<f32>> {
    let mut points = Vec::new();

    let origin = Point3::origin();

<<<<<<< HEAD
    for x in -radius..=radius {
        for y in -radius..=radius {
            for z in -radius..=radius {
=======
    let radius: i32 = radius.try_into().unwrap();

    for x in -radius..radius {
        for y in -radius..radius {
            for z in -radius..radius {
>>>>>>> a8caa933
                let point = Point3::new(x as f32, y as f32, z as f32);

                //DISGOSDANG
                if euclidean_distance_squared(origin, point).sqrt().floor() as i32 == radius {
                    points.push(point);
                }
            }
        }
    }

    points
}

pub fn calculate_sphere(radius: i32) -> Vec<Point3<f32>> {
    let mut points = Vec::new();

    let origin = Point3::origin();

    for x in -radius..=radius {
        for y in -radius..=radius {
            for z in -radius..=radius {
                let point = Point3::new(x as f32, y as f32, z as f32);

                //DISGOSDANG
                if euclidean_distance_squared(origin, point).sqrt().floor() as i32 <= radius {
                    points.push(point);
                }
            }
        }
    }

    points
}

pub fn euclidean_distance_squared(a: Point3<f32>, b: Point3<f32>) -> f32 {
    let x_diff = a.x - b.x;
    let y_diff = a.y - b.y;
    let z_diff = a.z - b.z;

    let result = x_diff * x_diff + y_diff * y_diff + z_diff * z_diff;

    result
}

pub fn get_cube_points(pos: Point3<f32>) -> Vec<Point3<f32>> {
    vec![
        Point3::new(pos.x - 0.0, pos.y - 0.0, pos.z - 0.0),
        Point3::new(pos.x - 0.0, pos.y - 0.0, pos.z + 0.9),
        Point3::new(pos.x - 0.0, pos.y + 0.9, pos.z - 0.0),
        Point3::new(pos.x - 0.0, pos.y + 0.9, pos.z + 0.9),
        Point3::new(pos.x + 0.9, pos.y - 0.0, pos.z - 0.0),
        Point3::new(pos.x + 0.9, pos.y - 0.0, pos.z + 0.9),
        Point3::new(pos.x + 0.9, pos.y + 0.9, pos.z - 0.0),
        Point3::new(pos.x + 0.9, pos.y + 0.9, pos.z + 0.9),
    ]
}<|MERGE_RESOLUTION|>--- conflicted
+++ resolved
@@ -84,17 +84,11 @@
 
     let origin = Point3::origin();
 
-<<<<<<< HEAD
-    for x in -radius..=radius {
-        for y in -radius..=radius {
-            for z in -radius..=radius {
-=======
     let radius: i32 = radius.try_into().unwrap();
 
     for x in -radius..radius {
         for y in -radius..radius {
             for z in -radius..radius {
->>>>>>> a8caa933
                 let point = Point3::new(x as f32, y as f32, z as f32);
 
                 //DISGOSDANG
