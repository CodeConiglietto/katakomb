pub const WINDOW_WIDTH: f32 = 1360.0;
pub const WINDOW_HEIGHT: f32 = 768.0;
<<<<<<< HEAD
pub const CHUNK_SIZE: usize = 128;
pub const LIGHT_RANGE: i32 = 10;
pub const PLAYER_SIGHT_RANGE: f32 = 16.0;
=======
pub const CHUNK_SIZE: usize = 64;
pub const LIGHT_RANGE: usize = 6;
pub const PLAYER_SIGHT_RANGE: usize = 12;
>>>>>>> a8caa933
pub const MAX_SOUND_RANGE: f32 = 16.0;

pub const NOISE_SCALE: f64 = 0.05;
pub const NOISE_WEIGHT_SCALE: f64 = 0.01;<|MERGE_RESOLUTION|>--- conflicted
+++ resolved
@@ -1,14 +1,8 @@
 pub const WINDOW_WIDTH: f32 = 1360.0;
 pub const WINDOW_HEIGHT: f32 = 768.0;
-<<<<<<< HEAD
-pub const CHUNK_SIZE: usize = 128;
-pub const LIGHT_RANGE: i32 = 10;
-pub const PLAYER_SIGHT_RANGE: f32 = 16.0;
-=======
 pub const CHUNK_SIZE: usize = 64;
 pub const LIGHT_RANGE: usize = 6;
 pub const PLAYER_SIGHT_RANGE: usize = 12;
->>>>>>> a8caa933
 pub const MAX_SOUND_RANGE: f32 = 16.0;
 
 pub const NOISE_SCALE: f64 = 0.05;
